--- conflicted
+++ resolved
@@ -41,12 +41,8 @@
 import hist
 
 from tautaunn.util import transform_data_dir_cache
-<<<<<<< HEAD
 from tautaunn.config import masses, spins, klub_index_columns, luminosities, btag_wps, pnet_wps, klub_weight_columns
-=======
-from tautaunn.config import masses, spins, klub_index_columns, luminosities, btag_wps, pnet_wps
 from tautaunn.shape_nuisances import ShapeNuisance, shape_nuisances
->>>>>>> b749b4f9
 
 
 #
@@ -59,18 +55,6 @@
     "etau": 1,
     "tautau": 2,
 }
-<<<<<<< HEAD
-=======
-klub_weight_columns = [
-    "MC_weight",
-    "PUReweight",
-    "L1pref_weight",
-    "trigSF",
-    #"idFakeSF",  # originally named "IdFakeSF_deep_2d" in KLUB for the central value
-    "PUjetID_SF",
-    "bTagweightReshape",
-]
->>>>>>> b749b4f9
 klub_extra_columns = [
     # "DNNoutSM_kl_1",
 ]
@@ -82,7 +66,6 @@
     "2017": "2017",
     "2018": "2018",
 }
-<<<<<<< HEAD
 shape_nuisances = {}
 
 
@@ -412,8 +395,6 @@
     )
 
 # TODO: JER
-=======
->>>>>>> b749b4f9
 
 processes = OrderedDict({
     "TT": {
@@ -1155,13 +1136,6 @@
         # fake weight for data
         array = ak.with_field(array, 1.0, "full_weight_nominal")
     else:
-<<<<<<< HEAD
-=======
-        # aliases do not work with filter_name for some reason, so swap names manually
-        #array = ak.with_field(array, array["IdFakeSF_deep_2d"], "idFakeSF")
-        #array = ak.without_field(array, "IdFakeSF_deep_2d")
-
->>>>>>> b749b4f9
         # compute the full weight for each shape variation (includes nominal)
         # and complain when non-finite weights were found
         for nuisance in shape_nuisances.values():
@@ -1618,28 +1592,6 @@
         ))
     print("done")
 
-<<<<<<< HEAD
-    # write bin edges into a file
-    bin_edges_file = os.path.join(output_directory, "bin_edges.json")
-    # load them first when the file is existing
-    all_bin_edges = {}
-    if os.path.exists(bin_edges_file):
-        with open(bin_edges_file, "r") as f:
-            all_bin_edges = json.load(f)
-    # update with new bin edges
-    for args, res in zip(datacard_args, datacard_results):
-        spin, mass, category = args[2:5]
-        edges = res[2]
-        key = f"{category}__s{spin}__m{mass}"
-        # do not overwrite when edges are None (in case the datacard was skipped)
-        if key in all_bin_edges and not edges:
-            continue
-        all_bin_edges[key] = edges
-    # write them
-    with open(bin_edges_file, "w") as f:
-        json.dump(all_bin_edges, f, indent=4)
-    os.chmod(bin_edges_file, 0o664)
-=======
     if binning_file == "":
         # write bin edges into a file
         bin_edges_file = os.path.join(output_directory, "bin_edges.json")
@@ -1660,7 +1612,6 @@
         # write them
         with open(bin_edges_file, "w") as f:
             json.dump(all_bin_edges, f, indent=4)
->>>>>>> b749b4f9
 
     return datacard_results
 
