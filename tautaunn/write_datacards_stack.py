--- conflicted
+++ resolved
@@ -205,349 +205,6 @@
     return list(x) if isinstance(x, (list, tuple, set)) else [x]
 
 
-<<<<<<< HEAD
-=======
-def selector(
-    needs: list | None = None,
-    str_repr: str | None = None,
-    **extra,
-) -> Callable:
-    def decorator(func: Callable) -> Callable:
-        # declare func to be a selector
-        func.is_selector = True
-
-        # store extra data
-        func.extra = extra
-
-        # store raw list of required columns
-        func.raw_columns = list(needs or [])
-
-        # store recursive flat list of actual column names
-        func.flat_columns = []
-        for obj in func.raw_columns:
-            if isinstance(obj, str):
-                func.flat_columns.append(obj)
-            elif getattr(obj, "is_selector", False):
-                func.flat_columns.extend(obj.flat_columns)
-            else:
-                raise TypeError(f"cannot interpret columns '{obj}'")
-        func.flat_columns = sorted(set(func.flat_columns), key=func.flat_columns.index)
-
-        # store the string representation
-        func.str_repr = str_repr
-
-        @wraps(func)
-        def wrapper(*args, **kwargs) -> ak.Array:
-            return ak.values_astype(func(*args, **kwargs), bool)
-
-        return wrapper
-    return decorator
-
-
-@selector(
-    needs=["pairType", "dau1_deepTauVsJet", "dau1_iso", "dau1_eleMVAiso"],
-    str_repr="((pairType == 0) & (dau1_iso < 0.15)) | ((pairType == 1) & (dau1_eleMVAiso == 1)) | ((pairType == 2) & (dau1_deepTauVsJet >= 5))",  # noqa
-)
-def sel_iso_first_lep(array: ak.Array, **kwargs) -> ak.Array:
-    return (
-        ((array.pairType == 0) & (array.dau1_iso < 0.15)) |
-        ((array.pairType == 1) & (array.dau1_eleMVAiso == 1)) |
-        ((array.pairType == 2) & (array.dau1_deepTauVsJet >= 5))
-    )
-
-
-@selector(
-    needs=["isLeptrigger", "isMETtrigger", "isSingleTautrigger"],
-    str_repr="((isLeptrigger == 1) | (isMETtrigger == 1) | (isSingleTautrigger == 1))",
-)
-def sel_trigger(array: ak.Array, **kwargs) -> ak.Array:
-    return (
-        (array.isLeptrigger == 1) | (array.isMETtrigger == 1) | (array.isSingleTautrigger == 1)
-    )
-
-
-@selector(
-    needs=[sel_trigger, sel_iso_first_lep, "nleps", "nbjetscand", "isBoosted"],
-    str_repr=f"({sel_trigger.str_repr}) & ({sel_iso_first_lep.str_repr}) & (nleps == 0) & ((nbjetscand > 1) | (isBoosted == 1))",  # noqa
-)
-def sel_baseline(array: ak.Array, **kwargs) -> ak.Array:
-    return (
-        sel_trigger(array, **kwargs) &
-        # including cut on first isolated lepton to reduce memory footprint
-        # (note that this is not called "baseline" anymore by KLUB standards)
-        sel_iso_first_lep(array, **kwargs) &
-        (array.nleps == 0) &
-        ((array.nbjetscand > 1) | (array.isBoosted == 1))
-    )
-
-
-@selector(
-    needs=["isOS", "dau2_deepTauVsJet", sel_iso_first_lep],
-)
-def sel_region_os_iso(array: ak.Array, **kwargs) -> ak.Array:
-    return (
-        sel_iso_first_lep(array, **kwargs) &
-        (array.isOS == 1) &
-        (array.dau2_deepTauVsJet >= 5)
-    )
-
-
-@selector(
-    needs=["isOS", "dau2_deepTauVsJet", sel_iso_first_lep],
-)
-def sel_region_ss_iso(array: ak.Array, **kwargs) -> ak.Array:
-    return (
-        sel_iso_first_lep(array, **kwargs) &
-        (array.isOS == 0) &
-        (array.dau2_deepTauVsJet >= 5)
-    )
-
-
-@selector(
-    needs=["isOS", "dau2_deepTauVsJet", sel_iso_first_lep],
-)
-def sel_region_os_noniso(array: ak.Array, **kwargs) -> ak.Array:
-    return (
-        sel_iso_first_lep(array, **kwargs) &
-        (array.isOS == 1) &
-        (array.dau2_deepTauVsJet < 5) &
-        (array.dau2_deepTauVsJet >= 1)
-    )
-
-
-@selector(
-    needs=["isOS", "dau2_deepTauVsJet", sel_iso_first_lep],
-)
-def sel_region_ss_noniso(array: ak.Array, **kwargs) -> ak.Array:
-    return (
-        sel_iso_first_lep(array, **kwargs) &
-        (array.isOS == 0) &
-        (array.dau2_deepTauVsJet < 5) &
-        (array.dau2_deepTauVsJet >= 1)
-    )
-
-
-region_sels = [
-    sel_region_os_iso,
-    sel_region_ss_iso,
-    sel_region_os_noniso,
-    sel_region_ss_noniso,
-]
-
-
-region_sel_names = ["os_iso", "ss_iso", "os_noniso", "ss_noniso"]
-
-
-def category_factory(channel: str) -> dict[str, Callable]:
-    pair_type = channels[channel]
-
-    @selector(needs=["pairType"])
-    def sel_channel(array: ak.Array, **kwargs) -> ak.Array:
-        return array.pairType == pair_type
-
-    @selector(needs=["isBoosted"])
-    def sel_ak8(array: ak.Array, **kwargs) -> ak.Array:
-        return (
-            (array.isBoosted == 1)
-        )
-
-    @selector(needs=["fatjet_particleNetMDJetTags_probXbb"])
-    def sel_pnet(array: ak.Array, **kwargs) -> ak.Array:
-        year = kwargs["year"]
-        return (
-            (array.fatjet_particleNetMDJetTags_probXbb >= pnet_wps[year])
-        )
-
-    @selector(needs=[sel_ak8, sel_pnet])
-    def sel_boosted(array: ak.Array, **kwargs) -> ak.Array:
-        return (
-            sel_ak8(array, **kwargs) &
-            sel_pnet(array, **kwargs)
-        )
-
-    def sel_combinations(main_sel, sub_sels):
-        def create(sub_sel):
-            @selector(
-                needs=[main_sel, sub_sel],
-                channel=channel,
-            )
-            def func(array: ak.Array, **kwargs) -> ak.Array:
-                return main_sel(array, **kwargs) & sub_sel(array, **kwargs)
-            return func
-
-        return [create(sub_sel) for sub_sel in sub_sels]
-
-    @selector(needs=["bjet1_bID_deepFlavor", "bjet2_bID_deepFlavor"])
-    def sel_btag_m(array: ak.Array, **kwargs) -> ak.Array:
-        year = kwargs["year"]
-        return (
-            (array.bjet1_bID_deepFlavor > btag_wps[year]["medium"]) &
-            (array.bjet2_bID_deepFlavor <= btag_wps[year]["medium"])
-        ) | (
-            (array.bjet1_bID_deepFlavor <= btag_wps[year]["medium"]) &
-            (array.bjet2_bID_deepFlavor > btag_wps[year]["medium"])
-        )
-
-    @selector(needs=["bjet1_bID_deepFlavor", "bjet2_bID_deepFlavor"])
-    def sel_btag_mm(array: ak.Array, **kwargs) -> ak.Array:
-        year = kwargs["year"]
-        return (
-            (array.bjet1_bID_deepFlavor > btag_wps[year]["medium"]) &
-            (array.bjet2_bID_deepFlavor > btag_wps[year]["medium"])
-        )
-
-    @selector(needs=["bjet1_bID_deepFlavor", "bjet2_bID_deepFlavor"])
-    def sel_btag_ll(array: ak.Array, **kwargs) -> ak.Array:
-        year = kwargs["year"]
-        return (
-            (array.bjet1_bID_deepFlavor > btag_wps[year]["loose"]) &
-            (array.bjet2_bID_deepFlavor > btag_wps[year]["loose"])
-        )
-
-    @selector(needs=["bjet1_bID_deepFlavor", "bjet2_bID_deepFlavor"])
-    def sel_btag_m_first(array: ak.Array, **kwargs) -> ak.Array:
-        year = kwargs["year"]
-        return (
-            (array.bjet1_bID_deepFlavor > btag_wps[year]["medium"]) |
-            (array.bjet2_bID_deepFlavor > btag_wps[year]["medium"])
-        )
-
-    @selector(needs=["tauH_mass", "bH_mass"])
-    def sel_mass_window_res(array: ak.Array, **kwargs) -> ak.Array:
-        return (
-            (array.tauH_mass >= 15.0) &
-            (array.tauH_mass <= 130) &
-            (array.bH_mass >= 40.0) &
-            (array.bH_mass <= 270)
-        )
-
-    @selector(needs=["tauH_mass", "fatjet_softdropMass"])
-    def sel_mass_window_boosted(array: ak.Array, **kwargs) -> ak.Array:
-        return (
-            (array.tauH_mass >= 15.0) &
-            (array.tauH_mass <= 130) &
-            (array.fatjet_softdropMass <= 450.0)
-        )
-
-    @selector(
-        needs=[sel_baseline],
-        channel=channel,
-    )
-    def cat_baseline(array: ak.Array, **kwargs) -> ak.Array:
-        return sel_baseline(array, **kwargs)
-
-    @selector(
-        needs=[sel_baseline, sel_channel, sel_boosted, sel_btag_m, sel_mass_window_res],
-        channel=channel,
-    )
-    def cat_resolved_1b(array: ak.Array, **kwargs) -> ak.Array:
-        return (
-            sel_baseline(array, **kwargs) &
-            sel_channel(array, **kwargs) &
-            ~sel_boosted(array, **kwargs) &
-            sel_btag_m(array, **kwargs) &
-            sel_mass_window_res(array, **kwargs)
-        )
-
-    @selector(
-        needs=[sel_baseline, sel_channel, sel_boosted, sel_btag_mm, sel_mass_window_res],
-        channel=channel,
-    )
-    def cat_resolved_2b(array: ak.Array, **kwargs) -> ak.Array:
-        return (
-            sel_baseline(array, **kwargs) &
-            sel_channel(array, **kwargs) &
-            ~sel_boosted(array, **kwargs) &
-            sel_btag_mm(array, **kwargs) &
-            sel_mass_window_res(array, **kwargs)
-        )
-
-    @selector(
-        needs=[sel_baseline, sel_channel, sel_boosted, sel_mass_window_boosted],
-        channel=channel,
-    )
-    def cat_boosted(array: ak.Array, **kwargs) -> ak.Array:
-        return (
-            sel_baseline(array, **kwargs) &
-            sel_channel(array, **kwargs) &
-            sel_boosted(array, **kwargs) &
-            sel_mass_window_boosted(array, **kwargs)
-        )
-
-    @selector(
-        needs=[sel_baseline, sel_channel, sel_ak8, sel_btag_mm, sel_mass_window_res],
-        channel=channel,
-    )
-    def cat_resolved_1b_no_ak8(array: ak.Array, **kwargs) -> ak.Array:
-        return (
-            sel_baseline(array, **kwargs) &
-            sel_channel(array, **kwargs) &
-            ~sel_ak8(array, **kwargs) &
-            sel_btag_m(array, **kwargs) &
-            sel_mass_window_res(array, **kwargs)
-        )
-
-    @selector(
-        needs=[sel_baseline, sel_channel, sel_ak8, sel_btag_mm, sel_mass_window_res],
-        channel=channel,
-    )
-    def cat_resolved_2b_no_ak8(array: ak.Array, **kwargs) -> ak.Array:
-        return (
-            sel_baseline(array, **kwargs) &
-            sel_channel(array, **kwargs) &
-            ~sel_ak8(array, **kwargs) &
-            sel_btag_mm(array, **kwargs) &
-            sel_mass_window_res(array, **kwargs)
-        )
-
-    @selector(
-        needs=[sel_baseline, sel_channel, sel_btag_mm, sel_mass_window_res],
-        channel=channel,
-    )
-    def cat_resolved_2b_first(array: ak.Array, **kwargs) -> ak.Array:
-        return (
-            sel_baseline(array, **kwargs) &
-            sel_channel(array, **kwargs) &
-            sel_btag_mm(array, **kwargs) &
-            sel_mass_window_res(array, **kwargs)
-        )
-
-    @selector(
-        needs=[cat_boosted, cat_resolved_2b_first],
-        channel=channel,
-    )
-    def cat_boosted_not_res2b(array: ak.Array, **kwargs) -> ak.Array:
-        return (
-            cat_boosted(array, **kwargs) &
-            ~cat_resolved_2b_first(array, **kwargs)
-        )
-
-    # create a dict of all selectors, but without subdivision into regions
-    selectors = {
-        "baseline": cat_baseline,
-        "resolved1b": cat_resolved_1b,
-        "resolved2b": cat_resolved_2b,
-        "boosted": cat_boosted,
-        "resolved1b_noak8": cat_resolved_1b_no_ak8,  # to use with boosted & resolved2b_no_ak8 or resolved2b_first & boosted_not_res2b
-        "resolved2b_noak8": cat_resolved_2b_no_ak8,  # to use with boosted & resolved1b_no_ak8
-        "resolved2b_first": cat_resolved_2b_first,  # to use with boosted_not_res2b & resolved1b_no_ak8
-        "boosted_notres2b": cat_boosted_not_res2b,  # to use with resolved2b_first & resolved1b_no_ak8
-    }
-
-    # add all region combinations
-    for name, sel in list(selectors.items()):
-        selectors.update({
-            f"{name}_{region_name}": combined_sel
-            for region_name, combined_sel in zip(
-                region_sel_names,
-                sel_combinations(sel, region_sels),
-            )
-        })
-
-    return selectors
-
-
->>>>>>> 9d3ceb9d
 categories = {}
 for channel in channels:
     for name, sel in category_factory(channel=channel).items():
